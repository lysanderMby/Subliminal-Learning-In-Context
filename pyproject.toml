--- conflicted
+++ resolved
@@ -4,18 +4,7 @@
 description = "Add your description here"
 readme = "README.md"
 requires-python = ">=3.13"
-dependencies = [
-<<<<<<< HEAD
-    "accelerate>=1.10.1",
-    "dotenv>=0.9.9",
-    "ipykernel>=6.30.1",
-    "jupyter>=1.1.1",
-    "matplotlib>=3.10.6",
-    "pandas>=2.3.2",
-    "torch>=2.8.0",
-    "transformers>=4.56.1",
-=======
-    "matplotlib>=3.10.6",
+dependencies = ["matplotlib>=3.10.6",
     "numpy>=2.3.3",
     "pandas>=2.3.2",
     "python-dotenv>=1.1.1",
@@ -26,5 +15,10 @@
     "scipy>=1.16.0",
     "tokenizers>=0.22.0",
     "torch>=2.7.1",
->>>>>>> ef18ad19
-]+     "accelerate>=1.10.1",
+    "dotenv>=0.9.9",
+    "ipykernel>=6.30.1",
+    "jupyter>=1.1.1",
+    "matplotlib>=3.10.6",
+    "pandas>=2.3.2",
+    "transformers>=4.56.1",]